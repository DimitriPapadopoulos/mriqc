machine:
  environment:
    ANAT_NPROCS: 4
    FUNC_NPROCS: 8
    ANTS_NTHREADS: 4
    SCRATCH: "$HOME/scratch"
    DS003_URL: "https://files.osf.io/v1/resources/fvuh8/providers/osfstorage/57f328f6b83f6901ef94cf70"
  services:
    - docker

dependencies:
  cache_directories:
    - "~/docker"
    - "~/data"
    - "~/.cache/stanford-crn"

  pre:
    # Download test data
    - mkdir -p ~/data/ ~/docker
    - mkdir -p $SCRATCH/func $SCRATCH/anat
    - if [[ ! -d ~/data/ds003_downsampled ]]; then wget --retry-connrefused --waitretry=5 --read-timeout=20 --timeout=15 -t 0 -q -O ds003_downsampled.tar.gz "${DS003_URL}" && tar xzf ds003_downsampled.tar.gz -C ~/data/; fi
    - pip install "niworkflows>=0.0.3a11"
  override:
    - python -c "from niworkflows import data as nwd; nwd.get_mni_template(); nwd.get_ds003_downsampled(); nwd.get_brainweb_1mm_normal()"
    - if [[ -e ~/docker/image.tar ]]; then docker load -i ~/docker/image.tar; fi
    - docker build -f docker/Dockerfile_py35 -t mriqc:py35 .
    - docker build -f docker/Dockerfile_py27 -t mriqc:py27 .
    - docker save mriqc:py35 > ~/docker/image.tar

test:
  override:
    # Test mriqcp
<<<<<<< HEAD
    - docker run -i -v /etc/localtime:/etc/localtime:ro -v ${CIRCLE_TEST_REPORTS}:/scratch -w /root/src/mriqc --entrypoint="/usr/bin/run_tests" mriqc:py35
    - docker run -i -v /etc/localtime:/etc/localtime:ro -v ~/data:/data:ro -v $SCRATCH/func:/scratch -w /scratch mriqc:py35 /data/ds003_downsampled out/ participant -d func -w work/ --nthreads ${FUNC_NPROCS} --testing :
        timeout: 2600
=======
    - docker run -i -v /etc/localtime:/etc/localtime:ro -v ~/.cache/stanford-crn:/root/.cache/stanford-crn -v ${CIRCLE_TEST_REPORTS}:/scratch -w /root/src/mriqc --entrypoint="/usr/bin/run_tests" mriqc:py35 :
        timeout: 2600
    - docker run -i -v /etc/localtime:/etc/localtime:ro -v ~/.cache/stanford-crn:/root/.cache/stanford-crn -v ~/data:/data:ro -v $SCRATCH/func:/scratch -w /scratch mriqc:py35 /data/ds003_downsampled out/ participant -d func -w work/ --nthreads ${FUNC_NPROCS} --testing
>>>>>>> ffc0863b
    - docker run -i -v /etc/localtime:/etc/localtime:ro -v ~/data:/data:ro -v $SCRATCH/func:/scratch -w /scratch mriqc:py35 /data/ds003_downsampled out/ group -d func -w work/
    - docker run -i -v /etc/localtime:/etc/localtime:ro -v ~/.cache/stanford-crn:/root/.cache/stanford-crn -v ~/data:/data:ro -v $SCRATCH/anat:/scratch -w /scratch mriqc:py35 /data/ds003_downsampled out/ participant -d anat -w work/ --nthreads ${ANAT_NPROCS} --testing --ants-nthreads ${ANTS_NTHREADS}:
        timeout: 2600
    - docker run -i -v /etc/localtime:/etc/localtime:ro -v ~/data:/data:ro -v $SCRATCH/anat:/scratch -w /scratch mriqc:py27 /data/ds003_downsampled out/ group -d anat -w work/

general:
  artifacts:
    - "~/scratch"

# deployment:
#   codecov:
#     branch: /.*/
#     commands:
#       - bash <(curl -s https://codecov.io/bash)<|MERGE_RESOLUTION|>--- conflicted
+++ resolved
@@ -30,15 +30,10 @@
 test:
   override:
     # Test mriqcp
-<<<<<<< HEAD
-    - docker run -i -v /etc/localtime:/etc/localtime:ro -v ${CIRCLE_TEST_REPORTS}:/scratch -w /root/src/mriqc --entrypoint="/usr/bin/run_tests" mriqc:py35
-    - docker run -i -v /etc/localtime:/etc/localtime:ro -v ~/data:/data:ro -v $SCRATCH/func:/scratch -w /scratch mriqc:py35 /data/ds003_downsampled out/ participant -d func -w work/ --nthreads ${FUNC_NPROCS} --testing :
-        timeout: 2600
-=======
     - docker run -i -v /etc/localtime:/etc/localtime:ro -v ~/.cache/stanford-crn:/root/.cache/stanford-crn -v ${CIRCLE_TEST_REPORTS}:/scratch -w /root/src/mriqc --entrypoint="/usr/bin/run_tests" mriqc:py35 :
         timeout: 2600
     - docker run -i -v /etc/localtime:/etc/localtime:ro -v ~/.cache/stanford-crn:/root/.cache/stanford-crn -v ~/data:/data:ro -v $SCRATCH/func:/scratch -w /scratch mriqc:py35 /data/ds003_downsampled out/ participant -d func -w work/ --nthreads ${FUNC_NPROCS} --testing
->>>>>>> ffc0863b
+        timeout: 2600
     - docker run -i -v /etc/localtime:/etc/localtime:ro -v ~/data:/data:ro -v $SCRATCH/func:/scratch -w /scratch mriqc:py35 /data/ds003_downsampled out/ group -d func -w work/
     - docker run -i -v /etc/localtime:/etc/localtime:ro -v ~/.cache/stanford-crn:/root/.cache/stanford-crn -v ~/data:/data:ro -v $SCRATCH/anat:/scratch -w /scratch mriqc:py35 /data/ds003_downsampled out/ participant -d anat -w work/ --nthreads ${ANAT_NPROCS} --testing --ants-nthreads ${ANTS_NTHREADS}:
         timeout: 2600
