--- conflicted
+++ resolved
@@ -1,22 +1,3 @@
-<<<<<<< HEAD
-FROM oesteban/crn_nipype_py3:latest
-
-ADD build/files/run_* /usr/bin/
-RUN chmod +x /usr/bin/run_*
-
-WORKDIR /root/src
-ADD . mriqc/
-
-# Install nipype & mriqc
-RUN source activate crnenv && \
-    cd mriqc && \
-    pip install -e . && \
-    python -c "from matplotlib import font_manager" && \
-    python -c "from mriqc.data import get_brainweb_1mm_normal; get_brainweb_1mm_normal()"
-
-WORKDIR /root/
-
-=======
 # Copyright (c) 2016, The developers of the Stanford CRN
 # All rights reserved.
 #
@@ -47,20 +28,18 @@
 
 FROM oesteban/crn_nipype:freesurfer
 
-
 COPY build/files/run_* /usr/bin/
 RUN chmod +x /usr/bin/run_*
->>>>>>> ddaf5c15
+
+RUN conda update -y conda && \
+    conda update --all -y python=3.5 && \
+    rm -r /usr/local/miniconda/lib/python3.5/site-packages/nipype*
 
 WORKDIR /root/src/mriqc
-# Update nipype, check requirements
-COPY requirements.txt requirements.txt
-RUN rm -r /usr/local/miniconda/lib/python2.7/site-packages/nipype* && \
-    pip install -r requirements.txt
-
 # Install mriqc
 COPY . /root/src/mriqc/
-RUN pip install -e . && \
+RUN pip install -r requirements.txt && \
+    pip install -e .[all] && \
     python -c "from mriqc.data import get_mni_template; get_mni_template()"
 
 WORKDIR /scratch
