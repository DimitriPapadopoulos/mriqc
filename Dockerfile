# Use Ubuntu 16.04 LTS
FROM ubuntu:xenial-20161213

# Pre-cache neurodebian key
COPY docker/files/neurodebian.gpg /root/.neurodebian.gpg

# Prepare environment
RUN apt-get update && \
    apt-get install -y --no-install-recommends \
                    curl \
                    bzip2 \
                    ca-certificates \
                    xvfb \
                    pkg-config && \
    curl -sSL http://neuro.debian.net/lists/xenial.us-ca.full >> /etc/apt/sources.list.d/neurodebian.sources.list && \
    apt-key add /root/.neurodebian.gpg && \
    (apt-key adv --refresh-keys --keyserver hkp://ha.pool.sks-keyservers.net 0xA5D32F012649A5A9 || true) && \
    apt-get update

# Installing Neurodebian packages (FSL, AFNI, git)
RUN apt-get install -y --no-install-recommends \
                    fsl-core=5.0.9-1~nd+1+nd16.04+1 \
                    fsl-mni152-templates=5.0.7-2 \
                    afni=16.2.07~dfsg.1-2~nd16.04+1

ENV FSLDIR=/usr/share/fsl/5.0 \
    FSLOUTPUTTYPE=NIFTI_GZ \
    FSLMULTIFILEQUIT=TRUE \
    POSSUMDIR=/usr/share/fsl/5.0 \
    LD_LIBRARY_PATH=/usr/lib/fsl/5.0:$LD_LIBRARY_PATH \
    FSLTCLSH=/usr/bin/tclsh \
    FSLWISH=/usr/bin/wish \
    AFNI_MODELPATH=/usr/lib/afni/models \
    AFNI_IMSAVE_WARNINGS=NO \
    AFNI_TTATLAS_DATASET=/usr/share/afni/atlases \
    AFNI_PLUGINPATH=/usr/lib/afni/plugins \
    PATH=/usr/lib/fsl/5.0:/usr/lib/afni/bin:$PATH

# Installing and setting up ANTs
RUN mkdir -p /opt/ants && \
    curl -sSL "https://github.com/stnava/ANTs/releases/download/v2.1.0/Linux_Ubuntu14.04.tar.bz2" \
    | tar -xjC /opt/ants --strip-components 1

ENV ANTSPATH=/opt/ants \
    PATH=/opt/ants:$PATH

# Installing WEBP tools
RUN curl -sSLO "http://downloads.webmproject.org/releases/webp/libwebp-0.5.2-linux-x86-64.tar.gz" && \
    tar -xf libwebp-0.5.2-linux-x86-64.tar.gz && cd libwebp-0.5.2-linux-x86-64/bin && \
    mv cwebp /usr/local/bin/ && rm -rf libwebp-0.5.2-linux-x86-64

# Installing SVGO
RUN curl -sL https://deb.nodesource.com/setup_7.x | bash -
RUN apt-get install -y nodejs
RUN npm install -g svgo

# Installing Ubuntu packages and cleaning up
RUN apt-get install -y --no-install-recommends \
                    git=1:2.7.4-0ubuntu1 \
                    graphviz=2.38.0-12ubuntu2 && \
    apt-get clean && rm -rf /var/lib/apt/lists/* /tmp/* /var/tmp/*

# Installing and setting up miniconda
RUN curl -sSLO https://repo.continuum.io/miniconda/Miniconda3-4.3.11-Linux-x86_64.sh && \
    bash Miniconda3-4.3.11-Linux-x86_64.sh -b -p /usr/local/miniconda && \
    rm Miniconda3-4.3.11-Linux-x86_64.sh

ENV PATH=/usr/local/miniconda/bin:$PATH \
    LANG=C.UTF-8 \
    LC_ALL=C.UTF-8

# Installing precomputed python packages
<<<<<<< HEAD
RUN conda install -c conda-forge -y openblas=0.2.19; sync &&  \
=======
RUN conda install -c conda-forge -y openblas=0.2.19; \
    sync && \
>>>>>>> dd996f17
    conda install -c conda-forge -y \
                     numpy=1.12.0 \
                     scipy=0.19.0 \
                     scikit-learn=0.18.1 \
                     matplotlib=2.0.0 \
                     pandas=0.19.2 \
                     libxml2=2.9.4 \
                     libxslt=1.1.29 \
                     sympy=1.0 \
                     statsmodels=0.8.0 \
                     dipy=0.11.0 \
                     traits=4.6.0 \
<<<<<<< HEAD
                     psutil=5.2.2 \
                     sphinx=1.5.4; sync &&  \
=======
                     psutil=5.2.2; \
    sync && \
>>>>>>> dd996f17
    chmod +x /usr/local/miniconda/bin/* && \
    conda clean --all -y; sync && \
    python -c "from matplotlib import font_manager"


# Installing dev requirements (packages that are not in pypi)
COPY requirements.txt requirements.txt
RUN pip install -r requirements.txt && \
    rm -rf ~/.cache/pip

<<<<<<< HEAD
# Precaching atlases
=======
# Precaching atlases after niworkflows is available
>>>>>>> dd996f17
RUN mkdir /niworkflows_data
ENV CRN_SHARED_DATA /niworkflows_data
RUN python -c 'from niworkflows.data.getters import get_mni_icbm152_nlin_asym_09c; get_mni_icbm152_nlin_asym_09c()'

# Installing MRIQC
COPY . /root/src/mriqc
<<<<<<< HEAD
RUN cd /root/src/mriqc && pip install .[classifier,duecredit,tests,doc] && \
    rm -rf ~/.cache/pip


=======
RUN cd /root/src/mriqc && pip install .[classifier,duecredit] && \
    rm -rf ~/.cache/pip

>>>>>>> dd996f17
ENTRYPOINT ["/usr/local/miniconda/bin/mriqc"]

# Store metadata
ARG BUILD_DATE
ARG VCS_REF
ARG VERSION
LABEL org.label-schema.build-date=$BUILD_DATE \
      org.label-schema.name="MRIQC" \
      org.label-schema.description="MRIQC - Automated Quality Control and visual reports for Quality Assesment of structural (T1w, T2w) and functional MRI of the brain" \
      org.label-schema.url="http://mriqc.readthedocs.io" \
      org.label-schema.vcs-ref=$VCS_REF \
      org.label-schema.vcs-url="https://github.com/poldracklab/mriqc" \
      org.label-schema.version=$VERSION \
      org.label-schema.schema-version="1.0"<|MERGE_RESOLUTION|>--- conflicted
+++ resolved
@@ -70,12 +70,8 @@
     LC_ALL=C.UTF-8
 
 # Installing precomputed python packages
-<<<<<<< HEAD
-RUN conda install -c conda-forge -y openblas=0.2.19; sync &&  \
-=======
 RUN conda install -c conda-forge -y openblas=0.2.19; \
     sync && \
->>>>>>> dd996f17
     conda install -c conda-forge -y \
                      numpy=1.12.0 \
                      scipy=0.19.0 \
@@ -88,13 +84,9 @@
                      statsmodels=0.8.0 \
                      dipy=0.11.0 \
                      traits=4.6.0 \
-<<<<<<< HEAD
                      psutil=5.2.2 \
-                     sphinx=1.5.4; sync &&  \
-=======
-                     psutil=5.2.2; \
-    sync && \
->>>>>>> dd996f17
+                     sphinx=1.5.4; \
+    sync &&  \
     chmod +x /usr/local/miniconda/bin/* && \
     conda clean --all -y; sync && \
     python -c "from matplotlib import font_manager"
@@ -105,27 +97,16 @@
 RUN pip install -r requirements.txt && \
     rm -rf ~/.cache/pip
 
-<<<<<<< HEAD
-# Precaching atlases
-=======
 # Precaching atlases after niworkflows is available
->>>>>>> dd996f17
 RUN mkdir /niworkflows_data
 ENV CRN_SHARED_DATA /niworkflows_data
 RUN python -c 'from niworkflows.data.getters import get_mni_icbm152_nlin_asym_09c; get_mni_icbm152_nlin_asym_09c()'
 
 # Installing MRIQC
 COPY . /root/src/mriqc
-<<<<<<< HEAD
 RUN cd /root/src/mriqc && pip install .[classifier,duecredit,tests,doc] && \
     rm -rf ~/.cache/pip
 
-
-=======
-RUN cd /root/src/mriqc && pip install .[classifier,duecredit] && \
-    rm -rf ~/.cache/pip
-
->>>>>>> dd996f17
 ENTRYPOINT ["/usr/local/miniconda/bin/mriqc"]
 
 # Store metadata
