--- conflicted
+++ resolved
@@ -68,29 +68,6 @@
 pre.code .deleted, code .deleted { background-color: #DEB0A1}
 pre.code .inserted, code .inserted { background-color: #A3D289}
 
-<<<<<<< HEAD
-=======
-span.classifier {
-  font-family: sans-serif ;
-  font-style: oblique }
-
-span.classifier-delimiter {
-  font-family: sans-serif ;
-  font-weight: bold }
-
-span.interpreted {
-  font-family: sans-serif }
-
-span.option {
-  white-space: nowrap }
-
-span.pre {
-  white-space: pre }
-
-span.warning {
-  color: red }
-
->>>>>>> 2344622d
 span.section-subtitle {
   /* font-size relative to parent (h1..h6 element) */
   font-size: 80% }
