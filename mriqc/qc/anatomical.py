--- conflicted
+++ resolved
@@ -3,16 +3,7 @@
 # emacs: -*- mode: python; py-indent-offset: 4; indent-tabs-mode: nil -*-
 # vi: set ft=python sts=4 ts=4 sw=4 et:
 # pylint: disable=no-member
-#
-# @Author: oesteban
-# @Date:   2016-01-05 11:29:40
-# @Email:  code@oscaresteban.es
-# @Last modified by:   oesteban
-<<<<<<< HEAD
-# @Last Modified time: 2016-09-19 08:51:06
-=======
-# @Last Modified time: 2016-09-15 15:27:03
->>>>>>> d7a500c4
+
 """
 Computation of the quality assessment measures on structural MRI
 
