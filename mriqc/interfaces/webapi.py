--- conflicted
+++ resolved
@@ -280,6 +280,7 @@
     start_message = messages.QC_UPLOAD_START.format(url=endpoint)
     config.loggers.interface.info(start_message)
 
+    errmsg = None
     try:
         # if the modality is bold, call "bold" endpoint
         response = requests.post(
@@ -289,16 +290,12 @@
             timeout=15,
         )
     except requests.ConnectionError as err:
-<<<<<<< HEAD
-        errmsg = f'QC metrics failed to upload due to connection error shown below:\n{err}'
-        return Bunch(status_code=1, text=errmsg), data
-=======
-        errmsg = f'Error uploading IQMs -- Connection error:\n{err}'
-        return Bunch(status_code=1, text=errmsg)
+        errmsg = (f'Error uploading IQMs: Connection error:', f'{err}')
     except requests.exceptions.ReadTimeout as err:
-        errmsg = f'Error uploading IQMs -- {endpoint} seems down:\n{err}'
-        return Bunch(status_code=1, text=errmsg)
->>>>>>> 6c45860a
+        errmsg = (f'Error uploading IQMs: Server {endpoint} is down.', f'{err}')
+
+    if errmsg is not None:
+        response = Bunch(status_code=1, text='\n'.join(errmsg))
 
     return response, data
 
