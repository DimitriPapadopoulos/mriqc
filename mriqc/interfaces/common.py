--- conflicted
+++ resolved
@@ -105,17 +105,10 @@
                               self.inputs.in_file, hdr.get_data_dtype())
 
             # signed char and bool to uint8
-<<<<<<< HEAD
-            if datatype == 1 or datatype == 256:
-                dtype = np.uint8
-
-            # signed short to uint16
-=======
             if datatype == 1 or datatype == 2 or datatype == 256:
                 dtype = np.uint8
 
             # int16 to uint16
->>>>>>> 8b960fb5
             elif datatype == 4:
                 dtype = np.uint16
 
