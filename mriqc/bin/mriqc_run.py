--- conflicted
+++ resolved
@@ -150,17 +150,11 @@
 
 def main():
     """Entry point"""
-<<<<<<< HEAD
-    from nipype import config as ncfg
-    from nipype.pipeline.engine import Workflow
+    from niworkflows.nipype import config as ncfg
+    from niworkflows.nipype.pipeline.engine import Workflow
     from ..utils.bids import collect_bids_data
     from ..workflows.core import build_workflow
-=======
-    from niworkflows.nipype import config as ncfg
-    from niworkflows.nipype.pipeline.engine import Workflow
-    from mriqc.utils.bids import collect_bids_data
-    from mriqc.workflows.core import build_workflow
->>>>>>> 7395c6ff
+
 
     # Run parser
     opts = get_parser().parse_args()
