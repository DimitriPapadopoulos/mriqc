--- conflicted
+++ resolved
@@ -7,10 +7,6 @@
 # @Date:   2016-01-05 11:24:05
 # @Email:  code@oscaresteban.es
 # @Last modified by:   oesteban
-<<<<<<< HEAD
-=======
-# @Last Modified time: 2016-11-23 12:16:47
->>>>>>> 3ac69819
 """ A QC workflow for anatomical MRI """
 from __future__ import print_function, division, absolute_import, unicode_literals
 from builtins import zip, range
