#!/bin/bash
#NOTE: These should work with Slurm HPC systems, 
 # but these specific parameters  have only been tested on 
 # Stanford's Sherlock. Some parameters may need to be 
 # adjusted for other HPCs, specifically --partition.
#SBATCH --job-name mriqc
#SBATCH --partition normal #TODO: update for your HPC
#NOTE: The --array parameter allows multiple jobs to be launched at once, 
 # and is generally recommended to efficiently run several hundred jobs 
 # at once.
# TODO: adjust the range for your dataset; 1-n%j where n is the number of 
 # participants and j is the maximum number of concurrent jobs you'd like 
 # to run. 
#SBATCH --array=1-216%50
#SBATCH --time=1:00:00 #NOTE: likely longer than generally needed 
#SBATCH --ntasks 1
#SBATCH --cpus-per-task=16
#SBATCH --mem-per-cpu=4G
# Outputs ----------------------------------
#SBATCH --output log/%x-%A-%a.out
#SBATCH --error log/%x-%A-%a.err
#SBATCH --mail-user=%u@stanford.edu #TODO: update for your email domain
#SBATCH --mail-type=ALL

# ------------------------------------------

STUDY="/scratch/users/mphagen/mriqc-protocol" #TODO: replace with your path

<<<<<<< HEAD

MRIQC_VERSION="24.0.2" #TODO: update if using a different version
BIDS_DIR="${STUDY}/ds002785"  # TODO: replace with path to your dataset
OUTPUT_DIR="${BIDS_DIR}/derivatives/mriqc-${MRIQC_VERSION}"

APPTAINER_CMD="apptainer run -e mriqc_${MRIQC_VERSION}.sif"
=======
MRIQC_VERSION="24.0.0" #TODO: update if using a different version
BIDS_DIR="${STUDY}/ds002785"  # TODO: replace with path to your dataset
OUTPUT_DIR="${BIDS_DIR}/derivatives/mriqc-${MRIQC_VERSION}"

SINGULARITY_CMD="apptainer run -e mriqc_${MRIQC_VERSION}.sif"
>>>>>>> 991c3855

# Offset subject index by 1 because of header in participants.tsv   
subject_idx=$(( ${SLURM_ARRAY_TASK_ID} + 1 ))
 
##NOTE: The first clause in this line selects a row in participants.tsv 
 # using the system generated array index variable SLURM_ARRAY_TASK_ID. 
 # This is piped to grep to isolate the subject id. The regex should 
 # work for most subject naming conventions, but may need to be modified.
 
subject=$( sed -n ${subject_idx}p ${BIDS_DIR}/participants.tsv \
 | grep -oP "sub-[A-Za-z0-9_]*" ) 

echo Subject $subject

cmd="${APPTAINER_CMD} ${BIDS_DIR} ${OUTPUT_DIR} participant \
     --participant-label $subject \
     -w $PWD/work/ \
<<<<<<< HEAD
     --omp-nthreads 10 --nprocs 12 \
     --verbose-reports" 
=======
     --omp-nthreads 10 --nprocs 12 \  # For nodes with at least 32GB RAM
     --verbose-reports \
     --bids-database-dir ${BIDS_DIR}/.bids-index/"
>>>>>>> 991c3855

echo Running task ${SLURM_ARRAY_TASK_ID}
echo Commandline: $cmd
eval $cmd
exitcode=$?
echo "sub-$subject   ${SLURM_ARRAY_TASK_ID}    $exitcode" \
      >> ${SLURM_ARRAY_JOB_ID}.tsv
echo Finished tasks ${SLURM_ARRAY_TASK_ID} with exit code $exitcode
exit $exitcode<|MERGE_RESOLUTION|>--- conflicted
+++ resolved
@@ -26,20 +26,12 @@
 
 STUDY="/scratch/users/mphagen/mriqc-protocol" #TODO: replace with your path
 
-<<<<<<< HEAD
 
 MRIQC_VERSION="24.0.2" #TODO: update if using a different version
 BIDS_DIR="${STUDY}/ds002785"  # TODO: replace with path to your dataset
 OUTPUT_DIR="${BIDS_DIR}/derivatives/mriqc-${MRIQC_VERSION}"
 
 APPTAINER_CMD="apptainer run -e mriqc_${MRIQC_VERSION}.sif"
-=======
-MRIQC_VERSION="24.0.0" #TODO: update if using a different version
-BIDS_DIR="${STUDY}/ds002785"  # TODO: replace with path to your dataset
-OUTPUT_DIR="${BIDS_DIR}/derivatives/mriqc-${MRIQC_VERSION}"
-
-SINGULARITY_CMD="apptainer run -e mriqc_${MRIQC_VERSION}.sif"
->>>>>>> 991c3855
 
 # Offset subject index by 1 because of header in participants.tsv   
 subject_idx=$(( ${SLURM_ARRAY_TASK_ID} + 1 ))
@@ -57,14 +49,9 @@
 cmd="${APPTAINER_CMD} ${BIDS_DIR} ${OUTPUT_DIR} participant \
      --participant-label $subject \
      -w $PWD/work/ \
-<<<<<<< HEAD
      --omp-nthreads 10 --nprocs 12 \
-     --verbose-reports" 
-=======
-     --omp-nthreads 10 --nprocs 12 \  # For nodes with at least 32GB RAM
-     --verbose-reports \
-     --bids-database-dir ${BIDS_DIR}/.bids-index/"
->>>>>>> 991c3855
+	 # For nodes with at least 32GB RAM
+     --verbose-reports"
 
 echo Running task ${SLURM_ARRAY_TASK_ID}
 echo Commandline: $cmd
